--- conflicted
+++ resolved
@@ -4,27 +4,10 @@
     <clear />
     <!--Begin: Package sources managed by Dependency Flow automation. Do not edit the sources below.-->
     <!--  Begin: Package sources from dotnet-runtime -->
-<<<<<<< HEAD
-    <add key="darc-int-dotnet-runtime-c8acea2" value="https://pkgs.dev.azure.com/dnceng/internal/_packaging/darc-int-dotnet-runtime-c8acea22/nuget/v3/index.json" />
-    <add key="darc-int-dotnet-runtime-c8acea2-8" value="https://pkgs.dev.azure.com/dnceng/internal/_packaging/darc-int-dotnet-runtime-c8acea22-8/nuget/v3/index.json" />
-    <add key="darc-int-dotnet-runtime-c8acea2-3" value="https://pkgs.dev.azure.com/dnceng/internal/_packaging/darc-int-dotnet-runtime-c8acea22-3/nuget/v3/index.json" />
-    <!--  End: Package sources from dotnet-runtime -->
-    <!--  Begin: Package sources from dotnet-efcore -->
-    <add key="darc-int-dotnet-efcore-480480b" value="https://pkgs.dev.azure.com/dnceng/internal/_packaging/darc-int-dotnet-efcore-480480b5/nuget/v3/index.json" />
-    <add key="darc-int-dotnet-efcore-480480b-8" value="https://pkgs.dev.azure.com/dnceng/internal/_packaging/darc-int-dotnet-efcore-480480b5-8/nuget/v3/index.json" />
-    <add key="darc-int-dotnet-efcore-480480b-7" value="https://pkgs.dev.azure.com/dnceng/internal/_packaging/darc-int-dotnet-efcore-480480b5-7/nuget/v3/index.json" />
-    <add key="darc-int-dotnet-efcore-480480b-6" value="https://pkgs.dev.azure.com/dnceng/internal/_packaging/darc-int-dotnet-efcore-480480b5-6/nuget/v3/index.json" />
-    <add key="darc-int-dotnet-efcore-480480b-5" value="https://pkgs.dev.azure.com/dnceng/internal/_packaging/darc-int-dotnet-efcore-480480b5-5/nuget/v3/index.json" />
-    <add key="darc-int-dotnet-efcore-480480b-4" value="https://pkgs.dev.azure.com/dnceng/internal/_packaging/darc-int-dotnet-efcore-480480b5-4/nuget/v3/index.json" />
-    <add key="darc-int-dotnet-efcore-480480b-3" value="https://pkgs.dev.azure.com/dnceng/internal/_packaging/darc-int-dotnet-efcore-480480b5-3/nuget/v3/index.json" />
-    <add key="darc-int-dotnet-efcore-480480b-2" value="https://pkgs.dev.azure.com/dnceng/internal/_packaging/darc-int-dotnet-efcore-480480b5-2/nuget/v3/index.json" />
-    <add key="darc-int-dotnet-efcore-480480b-1" value="https://pkgs.dev.azure.com/dnceng/internal/_packaging/darc-int-dotnet-efcore-480480b5-1/nuget/v3/index.json" />
-=======
     <add key="darc-int-dotnet-runtime-80aa709" value="https://pkgs.dev.azure.com/dnceng/internal/_packaging/darc-int-dotnet-runtime-80aa709f/nuget/v3/index.json" />
     <!--  End: Package sources from dotnet-runtime -->
     <!--  Begin: Package sources from dotnet-efcore -->
     <add key="darc-int-dotnet-efcore-7bb42e8" value="https://pkgs.dev.azure.com/dnceng/internal/_packaging/darc-int-dotnet-efcore-7bb42e8d/nuget/v3/index.json" />
->>>>>>> 704f7cb1
     <!--  End: Package sources from dotnet-efcore -->
     <!--End: Package sources managed by Dependency Flow automation. Do not edit the sources above.-->
     <add key="dotnet-eng" value="https://pkgs.dev.azure.com/dnceng/public/_packaging/dotnet-eng/nuget/v3/index.json" />
@@ -47,27 +30,10 @@
     <clear />
     <!--Begin: Package sources managed by Dependency Flow automation. Do not edit the sources below.-->
     <!--  Begin: Package sources from dotnet-efcore -->
-<<<<<<< HEAD
-    <add key="darc-int-dotnet-efcore-480480b-1" value="true" />
-    <add key="darc-int-dotnet-efcore-480480b-2" value="true" />
-    <add key="darc-int-dotnet-efcore-480480b-3" value="true" />
-    <add key="darc-int-dotnet-efcore-480480b-4" value="true" />
-    <add key="darc-int-dotnet-efcore-480480b-5" value="true" />
-    <add key="darc-int-dotnet-efcore-480480b-6" value="true" />
-    <add key="darc-int-dotnet-efcore-480480b-7" value="true" />
-    <add key="darc-int-dotnet-efcore-480480b-8" value="true" />
-    <add key="darc-int-dotnet-efcore-480480b" value="true" />
-    <!--  End: Package sources from dotnet-efcore -->
-    <!--  Begin: Package sources from dotnet-runtime -->
-    <add key="darc-int-dotnet-runtime-c8acea2-3" value="true" />
-    <add key="darc-int-dotnet-runtime-c8acea2-8" value="true" />
-    <add key="darc-int-dotnet-runtime-c8acea2" value="true" />
-=======
     <add key="darc-int-dotnet-efcore-7bb42e8" value="true" />
     <!--  End: Package sources from dotnet-efcore -->
     <!--  Begin: Package sources from dotnet-runtime -->
     <add key="darc-int-dotnet-runtime-80aa709" value="true" />
->>>>>>> 704f7cb1
     <!--  End: Package sources from dotnet-runtime -->
     <!--End: Package sources managed by Dependency Flow automation. Do not edit the sources above.-->
   </disabledPackageSources>
