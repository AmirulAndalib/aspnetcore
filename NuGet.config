--- conflicted
+++ resolved
@@ -4,20 +4,12 @@
     <clear />
     <!--Begin: Package sources managed by Dependency Flow automation. Do not edit the sources below.-->
     <!--  Begin: Package sources from dotnet-runtime -->
-<<<<<<< HEAD
-    <add key="darc-int-dotnet-runtime-4bb6dc1" value="https://pkgs.dev.azure.com/dnceng/internal/_packaging/darc-int-dotnet-runtime-4bb6dc19/nuget/v3/index.json" />
-    <!--  End: Package sources from dotnet-runtime -->
-    <!--  Begin: Package sources from dotnet-efcore -->
-    <add key="darc-int-dotnet-efcore-687fc8f" value="https://pkgs.dev.azure.com/dnceng/internal/_packaging/darc-int-dotnet-efcore-687fc8f9/nuget/v3/index.json" />
-    <add key="darc-int-dotnet-efcore-687fc8f-1" value="https://pkgs.dev.azure.com/dnceng/internal/_packaging/darc-int-dotnet-efcore-687fc8f9-1/nuget/v3/index.json" />
-=======
     <add key="darc-int-dotnet-runtime-e0f0de8" value="https://pkgs.dev.azure.com/dnceng/internal/_packaging/darc-int-dotnet-runtime-e0f0de87/nuget/v3/index.json" />
     <!--  End: Package sources from dotnet-runtime -->
     <!--  Begin: Package sources from dotnet-efcore -->
     <add key="darc-int-dotnet-efcore-50a6896" value="https://pkgs.dev.azure.com/dnceng/internal/_packaging/darc-int-dotnet-efcore-50a6896c/nuget/v3/index.json" />
     <add key="darc-int-dotnet-efcore-50a6896-2" value="https://pkgs.dev.azure.com/dnceng/internal/_packaging/darc-int-dotnet-efcore-50a6896c-2/nuget/v3/index.json" />
     <add key="darc-int-dotnet-efcore-50a6896-1" value="https://pkgs.dev.azure.com/dnceng/internal/_packaging/darc-int-dotnet-efcore-50a6896c-1/nuget/v3/index.json" />
->>>>>>> bc25dd5d
     <!--  End: Package sources from dotnet-efcore -->
     <!--End: Package sources managed by Dependency Flow automation. Do not edit the sources above.-->
     <add key="dotnet-eng" value="https://pkgs.dev.azure.com/dnceng/public/_packaging/dotnet-eng/nuget/v3/index.json" />
@@ -35,20 +27,12 @@
     <clear />
     <!--Begin: Package sources managed by Dependency Flow automation. Do not edit the sources below.-->
     <!--  Begin: Package sources from dotnet-efcore -->
-<<<<<<< HEAD
-    <add key="darc-int-dotnet-efcore-687fc8f-1" value="true" />
-    <add key="darc-int-dotnet-efcore-687fc8f" value="true" />
-    <!--  End: Package sources from dotnet-efcore -->
-    <!--  Begin: Package sources from dotnet-runtime -->
-    <add key="darc-int-dotnet-runtime-4bb6dc1" value="true" />
-=======
     <add key="darc-int-dotnet-efcore-50a6896-1" value="true" />
     <add key="darc-int-dotnet-efcore-50a6896-2" value="true" />
     <add key="darc-int-dotnet-efcore-50a6896" value="true" />
     <!--  End: Package sources from dotnet-efcore -->
     <!--  Begin: Package sources from dotnet-runtime -->
     <add key="darc-int-dotnet-runtime-e0f0de8" value="true" />
->>>>>>> bc25dd5d
     <!--  End: Package sources from dotnet-runtime -->
     <!--End: Package sources managed by Dependency Flow automation. Do not edit the sources above.-->
   </disabledPackageSources>
