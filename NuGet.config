<?xml version="1.0" encoding="utf-8"?>
<configuration>
  <packageSources>
    <clear />
<<<<<<< HEAD
    <!--Begin: Package sources managed by Dependency Flow automation. Do not edit the sources below.-->
    <!--  Begin: Package sources from dotnet-aspnetcore-tooling -->
    <add key="darc-int-dotnet-aspnetcore-tooling-cd25a65" value="https://pkgs.dev.azure.com/dnceng/_packaging/darc-int-dotnet-aspnetcore-tooling-cd25a65e/nuget/v3/index.json" />
    <!--  End: Package sources from dotnet-aspnetcore-tooling -->
    <!--  Begin: Package sources from dotnet-corefx -->
    <add key="darc-int-dotnet-corefx-59d2f36" value="https://pkgs.dev.azure.com/dnceng/_packaging/darc-int-dotnet-corefx-59d2f36e/nuget/v3/index.json" />
    <!--  End: Package sources from dotnet-corefx -->
    <!--  Begin: Package sources from dotnet-core-setup -->
    <add key="darc-int-dotnet-core-setup-f5eceb8" value="https://pkgs.dev.azure.com/dnceng/_packaging/darc-int-dotnet-core-setup-f5eceb81/nuget/v3/index.json" />
    <!--  End: Package sources from dotnet-core-setup -->
    <!--  Begin: Package sources from dotnet-efcore -->
    <add key="darc-int-dotnet-efcore-b64867f" value="https://pkgs.dev.azure.com/dnceng/_packaging/darc-int-dotnet-efcore-b64867f6/nuget/v3/index.json" />
    <!--  End: Package sources from dotnet-efcore -->
    <!--  Begin: Package sources from dotnet-extensions -->
    <add key="darc-int-dotnet-extensions-77d62c5" value="https://pkgs.dev.azure.com/dnceng/_packaging/darc-int-dotnet-extensions-77d62c57/nuget/v3/index.json" />
    <!--  End: Package sources from dotnet-extensions -->
    <!--End: Package sources managed by Dependency Flow automation. Do not edit the sources above.-->
    <add key="dotnet-core" value="https://dotnetfeed.blob.core.windows.net/dotnet-core/index.json" />
=======
>>>>>>> 8d2c905f
    <add key="dotnet-eng" value="https://pkgs.dev.azure.com/dnceng/public/_packaging/dotnet-eng/nuget/v3/index.json" />
    <add key="dotnet-tools" value="https://pkgs.dev.azure.com/dnceng/public/_packaging/dotnet-tools/nuget/v3/index.json" />
    <add key="dotnet5" value="https://pkgs.dev.azure.com/dnceng/public/_packaging/dotnet5/nuget/v3/index.json" />
    <add key="dotnet5-transport" value="https://pkgs.dev.azure.com/dnceng/public/_packaging/dotnet5-transport/nuget/v3/index.json" />
    <add key="dotnet6" value="https://pkgs.dev.azure.com/dnceng/public/_packaging/dotnet6/nuget/v3/index.json" />
    <add key="dotnet6-transport" value="https://pkgs.dev.azure.com/dnceng/public/_packaging/dotnet6-transport/nuget/v3/index.json" />
    <add key="dotnet-experimental" value="https://pkgs.dev.azure.com/dnceng/public/_packaging/dotnet-experimental/nuget/v3/index.json" />
    <add key="nuget.org" value="https://api.nuget.org/v3/index.json" />
    <!-- Used for the SiteExtension 3.1 bits that are included in the 5.0 build -->
    <add key="dotnet31-transport" value="https://pkgs.dev.azure.com/dnceng/public/_packaging/dotnet3.1-transport/nuget/v3/index.json" />
  </packageSources>
  <disabledPackageSources>
    <add key="darc-int-dotnet-extensions-77d62c5" value="true" />
    <add key="darc-int-dotnet-efcore-b64867f" value="true" />
    <add key="darc-int-dotnet-core-setup-f5eceb8" value="true" />
    <add key="darc-int-dotnet-corefx-59d2f36" value="true" />
    <!--  Begin: Package sources from dotnet-aspnetcore-tooling -->
    <add key="darc-int-dotnet-aspnetcore-tooling-cd25a65" value="true" />
    <!--  End: Package sources from dotnet-aspnetcore-tooling -->
  </disabledPackageSources>
</configuration><|MERGE_RESOLUTION|>--- conflicted
+++ resolved
@@ -2,27 +2,6 @@
 <configuration>
   <packageSources>
     <clear />
-<<<<<<< HEAD
-    <!--Begin: Package sources managed by Dependency Flow automation. Do not edit the sources below.-->
-    <!--  Begin: Package sources from dotnet-aspnetcore-tooling -->
-    <add key="darc-int-dotnet-aspnetcore-tooling-cd25a65" value="https://pkgs.dev.azure.com/dnceng/_packaging/darc-int-dotnet-aspnetcore-tooling-cd25a65e/nuget/v3/index.json" />
-    <!--  End: Package sources from dotnet-aspnetcore-tooling -->
-    <!--  Begin: Package sources from dotnet-corefx -->
-    <add key="darc-int-dotnet-corefx-59d2f36" value="https://pkgs.dev.azure.com/dnceng/_packaging/darc-int-dotnet-corefx-59d2f36e/nuget/v3/index.json" />
-    <!--  End: Package sources from dotnet-corefx -->
-    <!--  Begin: Package sources from dotnet-core-setup -->
-    <add key="darc-int-dotnet-core-setup-f5eceb8" value="https://pkgs.dev.azure.com/dnceng/_packaging/darc-int-dotnet-core-setup-f5eceb81/nuget/v3/index.json" />
-    <!--  End: Package sources from dotnet-core-setup -->
-    <!--  Begin: Package sources from dotnet-efcore -->
-    <add key="darc-int-dotnet-efcore-b64867f" value="https://pkgs.dev.azure.com/dnceng/_packaging/darc-int-dotnet-efcore-b64867f6/nuget/v3/index.json" />
-    <!--  End: Package sources from dotnet-efcore -->
-    <!--  Begin: Package sources from dotnet-extensions -->
-    <add key="darc-int-dotnet-extensions-77d62c5" value="https://pkgs.dev.azure.com/dnceng/_packaging/darc-int-dotnet-extensions-77d62c57/nuget/v3/index.json" />
-    <!--  End: Package sources from dotnet-extensions -->
-    <!--End: Package sources managed by Dependency Flow automation. Do not edit the sources above.-->
-    <add key="dotnet-core" value="https://dotnetfeed.blob.core.windows.net/dotnet-core/index.json" />
-=======
->>>>>>> 8d2c905f
     <add key="dotnet-eng" value="https://pkgs.dev.azure.com/dnceng/public/_packaging/dotnet-eng/nuget/v3/index.json" />
     <add key="dotnet-tools" value="https://pkgs.dev.azure.com/dnceng/public/_packaging/dotnet-tools/nuget/v3/index.json" />
     <add key="dotnet5" value="https://pkgs.dev.azure.com/dnceng/public/_packaging/dotnet5/nuget/v3/index.json" />
@@ -34,13 +13,4 @@
     <!-- Used for the SiteExtension 3.1 bits that are included in the 5.0 build -->
     <add key="dotnet31-transport" value="https://pkgs.dev.azure.com/dnceng/public/_packaging/dotnet3.1-transport/nuget/v3/index.json" />
   </packageSources>
-  <disabledPackageSources>
-    <add key="darc-int-dotnet-extensions-77d62c5" value="true" />
-    <add key="darc-int-dotnet-efcore-b64867f" value="true" />
-    <add key="darc-int-dotnet-core-setup-f5eceb8" value="true" />
-    <add key="darc-int-dotnet-corefx-59d2f36" value="true" />
-    <!--  Begin: Package sources from dotnet-aspnetcore-tooling -->
-    <add key="darc-int-dotnet-aspnetcore-tooling-cd25a65" value="true" />
-    <!--  End: Package sources from dotnet-aspnetcore-tooling -->
-  </disabledPackageSources>
 </configuration>