<?xml version="1.0" encoding="utf-8"?>
<configuration>
  <packageSources>
    <clear />
    <!--Begin: Package sources managed by Dependency Flow automation. Do not edit the sources below.-->
    <!--  Begin: Package sources from dotnet-runtime -->
<<<<<<< HEAD
    <add key="darc-int-dotnet-runtime-189fbbd" value="https://pkgs.dev.azure.com/dnceng/internal/_packaging/darc-int-dotnet-runtime-189fbbd8/nuget/v3/index.json" />
=======
>>>>>>> a522e85d
    <!--  End: Package sources from dotnet-runtime -->
    <!--  Begin: Package sources from dotnet-efcore -->
    <add key="darc-int-dotnet-efcore-4191554" value="https://pkgs.dev.azure.com/dnceng/internal/_packaging/darc-int-dotnet-efcore-4191554d/nuget/v3/index.json" />
    <!--  End: Package sources from dotnet-efcore -->
    <!--End: Package sources managed by Dependency Flow automation. Do not edit the sources above.-->
    <add key="dotnet-eng" value="https://pkgs.dev.azure.com/dnceng/public/_packaging/dotnet-eng/nuget/v3/index.json" />
    <add key="dotnet-tools" value="https://pkgs.dev.azure.com/dnceng/public/_packaging/dotnet-tools/nuget/v3/index.json" />
    <add key="dotnet6" value="https://pkgs.dev.azure.com/dnceng/public/_packaging/dotnet6/nuget/v3/index.json" />
    <add key="dotnet6-transport" value="https://pkgs.dev.azure.com/dnceng/public/_packaging/dotnet6-transport/nuget/v3/index.json" />
    <add key="dotnet-public" value="https://pkgs.dev.azure.com/dnceng/public/_packaging/dotnet-public/nuget/v3/index.json" />
    <!-- Used for the SiteExtension bits that are included in the 6.0 build -->
    <add key="dotnet31-transport" value="https://pkgs.dev.azure.com/dnceng/public/_packaging/dotnet3.1-transport/nuget/v3/index.json" />
    <add key="dotnet5-transport" value="https://pkgs.dev.azure.com/dnceng/public/_packaging/dotnet5-transport/nuget/v3/index.json" />
    <!-- Used for the Rich Navigation indexing task -->
    <add key="richnav" value="https://pkgs.dev.azure.com/azure-public/vside/_packaging/vs-buildservices/nuget/v3/index.json" />
  </packageSources>
  <disabledPackageSources>
    <clear />
    <!--Begin: Package sources managed by Dependency Flow automation. Do not edit the sources below.-->
    <!--  Begin: Package sources from dotnet-efcore -->
    <add key="darc-int-dotnet-efcore-4191554" value="true" />
    <!--  End: Package sources from dotnet-efcore -->
    <!--  Begin: Package sources from dotnet-runtime -->
<<<<<<< HEAD
    <add key="darc-int-dotnet-runtime-189fbbd" value="true" />
=======
>>>>>>> a522e85d
    <!--  End: Package sources from dotnet-runtime -->
    <!--End: Package sources managed by Dependency Flow automation. Do not edit the sources above.-->
  </disabledPackageSources>
</configuration><|MERGE_RESOLUTION|>--- conflicted
+++ resolved
@@ -4,10 +4,6 @@
     <clear />
     <!--Begin: Package sources managed by Dependency Flow automation. Do not edit the sources below.-->
     <!--  Begin: Package sources from dotnet-runtime -->
-<<<<<<< HEAD
-    <add key="darc-int-dotnet-runtime-189fbbd" value="https://pkgs.dev.azure.com/dnceng/internal/_packaging/darc-int-dotnet-runtime-189fbbd8/nuget/v3/index.json" />
-=======
->>>>>>> a522e85d
     <!--  End: Package sources from dotnet-runtime -->
     <!--  Begin: Package sources from dotnet-efcore -->
     <add key="darc-int-dotnet-efcore-4191554" value="https://pkgs.dev.azure.com/dnceng/internal/_packaging/darc-int-dotnet-efcore-4191554d/nuget/v3/index.json" />
@@ -31,10 +27,6 @@
     <add key="darc-int-dotnet-efcore-4191554" value="true" />
     <!--  End: Package sources from dotnet-efcore -->
     <!--  Begin: Package sources from dotnet-runtime -->
-<<<<<<< HEAD
-    <add key="darc-int-dotnet-runtime-189fbbd" value="true" />
-=======
->>>>>>> a522e85d
     <!--  End: Package sources from dotnet-runtime -->
     <!--End: Package sources managed by Dependency Flow automation. Do not edit the sources above.-->
   </disabledPackageSources>
