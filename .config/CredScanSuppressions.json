--- conflicted
+++ resolved
@@ -30,12 +30,6 @@
       "_justification": "This is a fake password used in test code."
     },
     {
-<<<<<<< HEAD
-      "file": "\\src\\DataProtection\\Extensions\\test\\TestFiles\\TestCert.pfx",
-      "_justification": "Legitimate UT certificate file with private key"
-    },
-        {
-=======
       "file": "\\src\\Servers\\Kestrel\\shared\\test\\TestCertificates\\testCert.pfx",
       "_justification": "Legitimate UT certificate file with private key"
     },
@@ -52,13 +46,10 @@
       "_justification": "Legitimate UT certificate file with private key"
     },
     {
->>>>>>> e68043b1
       "file": "\\src\\DataProtection\\Extensions\\test\\TestFiles\\TestCert2.pfx",
       "_justification": "Legitimate UT certificate file with private key"
     },
     {
-<<<<<<< HEAD
-=======
       "file": "\\src\\DataProtection\\Extensions\\test\\TestFiles\\TestCert3.pfx",
       "_justification": "Legitimate UT certificate file with private key"
     },
@@ -71,18 +62,10 @@
       "_justification": "Legitimate UT certificate file without private key"
     },
     {
->>>>>>> e68043b1
       "file": "\\src\\DefaultBuilder\\test\\Microsoft.AspNetCore.FunctionalTests\\testCert.pfx",
       "_justification": "Legitimate UT certificate file with private key"
     },
     {
-<<<<<<< HEAD
-      "file": "\\src\\DataProtection\\DataProtection\\test\\TestFiles\\TestCert1.pfx",
-      "_justification": "Legitimate UT certificate file with private key"
-    },
-    {
-      "file": "\\src\\DataProtection\\DataProtection\\test\\TestFiles\\TestCert2.pfx",
-=======
       "file": "\\src\\Identity\\ApiAuthorization.IdentityServer\\test\\current.pfx",
       "_justification": "Legitimate UT certificate file with private key"
     },
@@ -96,7 +79,6 @@
     },
     {
       "file": "\\src\\Identity\\ApiAuthorization.IdentityServer\\test\\test.pfx",
->>>>>>> e68043b1
       "_justification": "Legitimate UT certificate file with private key"
     },
     {
@@ -104,8 +86,6 @@
       "_justification": "Legitimate UT certificate file with private key"
     },
     {
-<<<<<<< HEAD
-=======
       "file": "\\src\\Security\\Authentication\\Negotiate\\test\\Negotiate.FunctionalTest\\negotiateAuthCert.pfx",
       "_justification": "Legitimate UT certificate file with private key"
     },
@@ -114,7 +94,6 @@
       "_justification": "Legitimate UT certificate file with private key"
     },
     {
->>>>>>> e68043b1
       "file": "\\src\\Servers\\Kestrel\\shared\\test\\TestCertificates\\aspnetdevcert.pfx",
       "_justification": "Legitimate UT certificate file with private key"
     },
@@ -139,11 +118,6 @@
       "_justification": "Legitimate UT certificate file with private key"
     },
     {
-<<<<<<< HEAD
-      "file": "\\src\\Servers\\Kestrel\\shared\\test\\TestCertificates\\testCert.pfx",
-      "_justification": "Legitimate UT certificate file with private key"
-    },
-=======
       "file": "\\src\\SignalR\\clients\\ts\\FunctionalTests\\testCert.pfx",
       "_justification": "Legitimate UT certificate file with private key"
     },
@@ -183,6 +157,5 @@
       "file": "\\src\\SignalR\\clients\\ts\\FunctionalTests\\node_modules\\https-proxy-agent\\node_modules\\agent-base\\test\\ssl-cert-snakeoil.key",
       "_justification": "Legitimate key file used for testing"
     }
->>>>>>> e68043b1
   ]
 }