--- conflicted
+++ resolved
@@ -4,7 +4,6 @@
 // This is a single-file self-contained module to avoid the need for a Webpack build
 
 export module DotNet {
-<<<<<<< HEAD
     export type JsonReviver = ((key: any, value: any) => any);
     const jsonRevivers: JsonReviver[] = [];
 
@@ -22,110 +21,122 @@
     // Provides access to the "current" call dispatcher without having to flow it through nested function calls.
     let currentCallDispatcher: CallDispatcher | undefined;
 
-=======
-  export type JsonReviver = ((key: any, value: any) => any);
-  const jsonRevivers: JsonReviver[] = [];
-
-  const jsObjectIdKey = "__jsObjectId";
-  const dotNetObjectRefKey = "__dotNetObject";
-  const byteArrayRefKey = "__byte[]";
-  const dotNetStreamRefKey = "__dotNetStream";
-  const jsStreamReferenceLengthKey = "__jsStreamReferenceLength";
-
-  // If undefined, no dispatcher has been attached yet.
-  // If null, this means more than one dispatcher was attached, so no default can be determined.
-  // Otherwise, there was only one dispatcher registered. We keep track of this instance to keep legacy APIs working.
-  let defaultCallDispatcher: CallDispatcher | null | undefined;
-
-  // Provides access to the "current" call dispatcher without having to flow it through nested function calls.
-  let currentCallDispatcher : CallDispatcher | undefined;
-
-  class JSObject {
-      _cachedFunctions: Map<string, Function>;
-
-      // eslint-disable-next-line @typescript-eslint/no-explicit-any
-      constructor(private _jsObject: any) {
-          this._cachedFunctions = new Map<string, Function>();
-      }
-
-      public findFunction(identifier: string) {
-          const cachedFunction = this._cachedFunctions.get(identifier);
-
-          if (cachedFunction) {
-              return cachedFunction;
-          }
-
-          let result: any = this._jsObject;
-          let lastSegmentValue: any;
-
-          identifier.split(".").forEach(segment => {
-              if (segment in result) {
-                  lastSegmentValue = result;
-                  result = result[segment];
-              } else {
-                  throw new Error(`Could not find '${identifier}' ('${segment}' was undefined).`);
-              }
-          });
-
-          if (result instanceof Function) {
-              result = result.bind(lastSegmentValue);
-              this._cachedFunctions.set(identifier, result);
-              return result;
-          }
-
-          throw new Error(`The value '${identifier}' is not a function.`);
-      }
-
-      public getWrappedObject() {
-          return this._jsObject;
-      }
-  }
-
-  const windowJSObjectId = 0;
-  const cachedJSObjectsById: { [id: number]: JSObject } = {
-      [windowJSObjectId]: new JSObject(window)
-  };
-
-  cachedJSObjectsById[windowJSObjectId]._cachedFunctions.set("import", (url: any) => {
-      // In most cases developers will want to resolve dynamic imports relative to the base HREF.
-      // However since we're the one calling the import keyword, they would be resolved relative to
-      // this framework bundle URL. Fix this by providing an absolute URL.
-      if (typeof url === "string" && url.startsWith("./")) {
-          url = new URL(url.substring(2), document.baseURI).toString();
-      }
-
-      return import(/* webpackIgnore: true */ url);
-  });
-
-  let nextJsObjectId = 1; // Start at 1 because zero is reserved for "window"
-
-  /**
-   * Creates a .NET call dispatcher to use for handling invocations between JavaScript and a .NET runtime.
-   *
-   * @param dotNetCallDispatcher An object that can dispatch calls from JavaScript to a .NET runtime.
-   */
-  export function attachDispatcher(dotNetCallDispatcher: DotNetCallDispatcher): ICallDispatcher {
-      const result = new CallDispatcher(dotNetCallDispatcher);
-      if (defaultCallDispatcher === undefined) {
-          // This was the first dispatcher registered, so it becomes the default. This exists purely for
-          // backwards compatibility.
-          defaultCallDispatcher = result;
-      } else if (defaultCallDispatcher) {
-          // There is already a default dispatcher. Now that there are multiple to choose from, there can
-          // be no acceptable default, so we nullify the default dispatcher.
-          defaultCallDispatcher = null;
-      }
-
-      return result;
-  }
-
-  /**
-   * Adds a JSON reviver callback that will be used when parsing arguments received from .NET.
-   * @param reviver The reviver to add.
-   */
-  export function attachReviver(reviver: JsonReviver) {
-      jsonRevivers.push(reviver);
-  }
+    /**
+     * Represents a resolved property of a JS object.
+     * 
+     * @param parent The immediate parent object that contains the property.
+     * @param name The name of the property.
+     * @param func Reference to a function if the member is a function. Otherwise, undefined.
+     */
+    interface ObjectMemberDescriptor {
+        parent: any;
+        name: string;
+        func?: Function;
+    }
+
+    class JSObject {
+        // TODO(oroztocil): Is it correct to cache functions/properties when they can change?
+        _cachedMembers: Map<string, ObjectMemberDescriptor>;
+
+        // eslint-disable-next-line @typescript-eslint/no-explicit-any
+        constructor(private _jsObject: any) {
+            this._cachedMembers = new Map<string, ObjectMemberDescriptor>();
+        }
+
+        public findMember(identifier: string): ObjectMemberDescriptor {
+            if (identifier === "") {
+                return { parent: this.getWrappedObject(), name: "" };
+            }
+
+            const cachedMember = this._cachedMembers.get(identifier);
+
+            if (cachedMember) {
+                return cachedMember;
+            }
+
+            let current: any = this._jsObject;
+            let parent: any = null;
+
+            const keys = identifier.split(".");
+
+            // First, we iterate over all but the last key. We throw error for missing intermediate keys.
+            for (let i = 0; i < keys.length - 1; i++) {
+                const key = keys[i];
+
+                if (current && typeof current === 'object' && key in current) {
+                    parent = current;
+                    current = current[key];
+                } else {
+                    throw new Error(`Could not find '${identifier}' ('${key}' was undefined).`);
+                }
+            }
+
+            // We don't check the last key because error handling depends on the type of operation.
+            const lastKey = keys[keys.length - 1];
+            parent = current;
+            current = current[lastKey];
+
+            const result =  { parent, name: lastKey } as ObjectMemberDescriptor;
+
+            if (typeof current === "function") {
+                result.func = current.bind(parent);
+            }
+
+            this._cachedMembers.set(identifier, result);
+            return result;
+        }
+
+        public getWrappedObject() {
+            return this._jsObject;
+        }
+    }
+
+    const windowJSObjectId = 0;
+    const cachedJSObjectsById: { [id: number]: JSObject } = {
+        [windowJSObjectId]: new JSObject(window)
+    };
+
+    const windowObject = cachedJSObjectsById[windowJSObjectId];
+    windowObject._cachedMembers.set("import", { parent: windowObject, name: "import", func: (url: any) => {
+        // In most cases developers will want to resolve dynamic imports relative to the base HREF.
+        // However since we're the one calling the import keyword, they would be resolved relative to
+        // this framework bundle URL. Fix this by providing an absolute URL.
+        if (typeof url === "string" && url.startsWith("./")) {
+            url = new URL(url.substring(2), document.baseURI).toString();
+        }
+
+        return import(/* webpackIgnore: true */ url);
+    }});
+
+    let nextJsObjectId = 1; // Start at 1 because zero is reserved for "window"
+
+    /**
+     * Creates a .NET call dispatcher to use for handling invocations between JavaScript and a .NET runtime.
+     *
+     * @param dotNetCallDispatcher An object that can dispatch calls from JavaScript to a .NET runtime.
+     */
+    export function attachDispatcher(dotNetCallDispatcher: DotNetCallDispatcher): ICallDispatcher {
+        const result = new CallDispatcher(dotNetCallDispatcher);
+        if (defaultCallDispatcher === undefined) {
+            // This was the first dispatcher registered, so it becomes the default. This exists purely for
+            // backwards compatibility.
+            defaultCallDispatcher = result;
+        } else if (defaultCallDispatcher) {
+            // There is already a default dispatcher. Now that there are multiple to choose from, there can
+            // be no acceptable default, so we nullify the default dispatcher.
+            defaultCallDispatcher = null;
+        }
+
+        return result;
+    }
+
+    /**
+     * Adds a JSON reviver callback that will be used when parsing arguments received from .NET.
+     * @param reviver The reviver to add.
+     */
+    export function attachReviver(reviver: JsonReviver) {
+        jsonRevivers.push(reviver);
+    }
 
   /**
    * Invokes the specified .NET public method synchronously. Not all hosting scenarios support
@@ -142,276 +153,6 @@
       return dispatcher.invokeDotNetStaticMethod<T>(assemblyName, methodIdentifier, ...args);
   }
 
-  /**
-   * Invokes the specified .NET public method asynchronously.
-   *
-   * @deprecated Use DotNetObject to invoke instance methods instead.
-   * @param assemblyName The short name (without key/version or .dll extension) of the .NET assembly containing the method.
-   * @param methodIdentifier The identifier of the method to invoke. The method must have a [JSInvokable] attribute specifying this identifier.
-   * @param args Arguments to pass to the method, each of which must be JSON-serializable.
-   * @returns A promise representing the result of the operation.
-   */
-  export function invokeMethodAsync<T>(assemblyName: string, methodIdentifier: string, ...args: any[]): Promise<T> {
-      const dispatcher = getDefaultCallDispatcher();
-      return dispatcher.invokeDotNetStaticMethodAsync<T>(assemblyName, methodIdentifier, ...args);
-  }
-
-  /**
-   * Creates a JavaScript object reference that can be passed to .NET via interop calls.
-   *
-   * @param jsObject The JavaScript Object used to create the JavaScript object reference.
-   * @returns The JavaScript object reference (this will be the same instance as the given object).
-   * @throws Error if the given value is not an Object.
-   */
-  export function createJSObjectReference(jsObject: any): any {
-      if (jsObject && typeof jsObject === "object") {
-          cachedJSObjectsById[nextJsObjectId] = new JSObject(jsObject);
-
-          const result = {
-              [jsObjectIdKey]: nextJsObjectId
-          };
-
-          nextJsObjectId++;
-
-          return result;
-      }
-
-      throw new Error(`Cannot create a JSObjectReference from the value '${jsObject}'.`);
-  }
-
-  /**
-   * Creates a JavaScript data reference that can be passed to .NET via interop calls.
-   *
-   * @param streamReference The ArrayBufferView or Blob used to create the JavaScript stream reference.
-   * @returns The JavaScript data reference (this will be the same instance as the given object).
-   * @throws Error if the given value is not an Object or doesn't have a valid byteLength.
-   */
-  export function createJSStreamReference(streamReference: ArrayBuffer | ArrayBufferView | Blob | any): any {
-      let length = -1;
-
-      // If we're given a raw Array Buffer, we interpret it as a `Uint8Array` as
-      // ArrayBuffers' aren't directly readable.
-      if (streamReference instanceof ArrayBuffer) {
-          streamReference = new Uint8Array(streamReference);
-      }
-
-      if (streamReference instanceof Blob) {
-          length = streamReference.size;
-      } else if (streamReference.buffer instanceof ArrayBuffer) {
-          if (streamReference.byteLength === undefined) {
-              throw new Error(`Cannot create a JSStreamReference from the value '${streamReference}' as it doesn't have a byteLength.`);
-          }
-
-          length = streamReference.byteLength;
-      } else {
-          throw new Error("Supplied value is not a typed array or blob.");
-      }
-
-      const result: any = {
-          [jsStreamReferenceLengthKey]: length
-      };
-
-      try {
-          const jsObjectReference = createJSObjectReference(streamReference);
-          result[jsObjectIdKey] = jsObjectReference[jsObjectIdKey];
-      } catch (error) {
-          throw new Error(`Cannot create a JSStreamReference from the value '${streamReference}'.`);
-      }
-
-      return result;
-  }
-
-  /**
-   * Disposes the given JavaScript object reference.
-   *
-   * @param jsObjectReference The JavaScript Object reference.
-   */
-  export function disposeJSObjectReference(jsObjectReference: any): void {
-      const id = jsObjectReference && jsObjectReference[jsObjectIdKey];
-
-      if (typeof id === "number") {
-          disposeJSObjectReferenceById(id);
-      }
-  }
-
-  function parseJsonWithRevivers(callDispatcher: CallDispatcher, json: string | null): any {
-      currentCallDispatcher = callDispatcher;
-      const result = json ? JSON.parse(json, (key, initialValue) => {
-          // Invoke each reviver in order, passing the output from the previous reviver,
-          // so that each one gets a chance to transform the value
-
-          return jsonRevivers.reduce(
-              (latestValue, reviver) => reviver(key, latestValue),
-              initialValue
-          );
-      }) : null;
-      currentCallDispatcher = undefined;
-      return result;
-  }
-
-  function getDefaultCallDispatcher(): CallDispatcher {
-      if (defaultCallDispatcher === undefined) {
-          throw new Error("No call dispatcher has been set.");
-      } else if (defaultCallDispatcher === null) {
-          throw new Error("There are multiple .NET runtimes present, so a default dispatcher could not be resolved. Use DotNetObject to invoke .NET instance methods.");
-      } else {
-          return defaultCallDispatcher;
-      }
-  }
-
-  interface PendingAsyncCall<T> {
-    resolve: (value?: T | PromiseLike<T>) => void;
-    reject: (reason?: any) => void;
-  }
-
-  /**
-   * Represents the type of result expected from a JS interop call.
-   */
-  // eslint-disable-next-line no-shadow
-  export enum JSCallResultType {
-    Default = 0,
-    JSObjectReference = 1,
-    JSStreamReference = 2,
-    JSVoidResult = 3,
-  }
-
-  /**
-   * Represents the ability to dispatch calls from JavaScript to a .NET runtime.
-   */
-  export interface DotNetCallDispatcher {
->>>>>>> 6d45973e
-    /**
-     * Represents a resolved property of a JS object.
-     * 
-     * @param parent The immediate parent object that contains the property.
-     * @param name The name of the property.
-     * @param func Reference to a function if the member is a function. Otherwise, undefined.
-     */
-    interface ObjectMemberDescriptor {
-        parent: any;
-        name: string;
-        func?: Function;
-    }
-
-    class JSObject {
-        // TODO(oroztocil): Is it correct to cache functions/properties when they can change?
-        _cachedMembers: Map<string, ObjectMemberDescriptor>;
-
-        // eslint-disable-next-line @typescript-eslint/no-explicit-any
-        constructor(private _jsObject: any) {
-            this._cachedMembers = new Map<string, ObjectMemberDescriptor>();
-        }
-
-        public findMember(identifier: string): ObjectMemberDescriptor {
-            if (identifier === "") {
-                return { parent: this.getWrappedObject(), name: "" };
-            }
-
-            const cachedMember = this._cachedMembers.get(identifier);
-
-            if (cachedMember) {
-                return cachedMember;
-            }
-
-            let current: any = this._jsObject;
-            let parent: any = null;
-
-            const keys = identifier.split(".");
-
-            // First, we iterate over all but the last key. We throw error for missing intermediate keys.
-            for (let i = 0; i < keys.length - 1; i++) {
-                const key = keys[i];
-
-                if (current && typeof current === 'object' && key in current) {
-                    parent = current;
-                    current = current[key];
-                } else {
-                    throw new Error(`Could not find '${identifier}' ('${key}' was undefined).`);
-                }
-            }
-
-            // We don't check the last key because error handling depends on the type of operation.
-            const lastKey = keys[keys.length - 1];
-            parent = current;
-            current = current[lastKey];
-
-            const result =  { parent, name: lastKey } as ObjectMemberDescriptor;
-
-            if (typeof current === "function") {
-                result.func = current.bind(parent);
-            }
-
-            this._cachedMembers.set(identifier, result);
-            return result;
-        }
-
-        public getWrappedObject() {
-            return this._jsObject;
-        }
-    }
-
-    const windowJSObjectId = 0;
-    const cachedJSObjectsById: { [id: number]: JSObject } = {
-        [windowJSObjectId]: new JSObject(window)
-    };
-
-    const windowObject = cachedJSObjectsById[windowJSObjectId];
-    windowObject._cachedMembers.set("import", { parent: windowObject, name: "import", func: (url: any) => {
-        // In most cases developers will want to resolve dynamic imports relative to the base HREF.
-        // However since we're the one calling the import keyword, they would be resolved relative to
-        // this framework bundle URL. Fix this by providing an absolute URL.
-        if (typeof url === "string" && url.startsWith("./")) {
-            url = new URL(url.substring(2), document.baseURI).toString();
-        }
-
-        return import(/* webpackIgnore: true */ url);
-    }});
-
-    let nextJsObjectId = 1; // Start at 1 because zero is reserved for "window"
-
-    /**
-     * Creates a .NET call dispatcher to use for handling invocations between JavaScript and a .NET runtime.
-     *
-     * @param dotNetCallDispatcher An object that can dispatch calls from JavaScript to a .NET runtime.
-     */
-    export function attachDispatcher(dotNetCallDispatcher: DotNetCallDispatcher): ICallDispatcher {
-        const result = new CallDispatcher(dotNetCallDispatcher);
-        if (defaultCallDispatcher === undefined) {
-            // This was the first dispatcher registered, so it becomes the default. This exists purely for
-            // backwards compatibility.
-            defaultCallDispatcher = result;
-        } else if (defaultCallDispatcher) {
-            // There is already a default dispatcher. Now that there are multiple to choose from, there can
-            // be no acceptable default, so we nullify the default dispatcher.
-            defaultCallDispatcher = null;
-        }
-
-        return result;
-    }
-
-    /**
-     * Adds a JSON reviver callback that will be used when parsing arguments received from .NET.
-     * @param reviver The reviver to add.
-     */
-    export function attachReviver(reviver: JsonReviver) {
-        jsonRevivers.push(reviver);
-    }
-
-    /**
-     * Invokes the specified .NET public method synchronously. Not all hosting scenarios support
-     * synchronous invocation, so if possible use invokeMethodAsync instead.
-     *
-     * @deprecated Use DotNetObject to invoke instance methods instead.
-     * @param assemblyName The short name (without key/version or .dll extension) of the .NET assembly containing the method.
-     * @param methodIdentifier The identifier of the method to invoke. The method must have a [JSInvokable] attribute specifying this identifier.
-     * @param args Arguments to pass to the method, each of which must be JSON-serializable.
-     * @returns The result of the operation.
-     */
-    export function invokeMethod<T>(assemblyName: string, methodIdentifier: string, ...args: any[]): T {
-        const dispatcher = getDefaultCallDispatcher();
-        return dispatcher.invokeDotNetStaticMethod<T>(assemblyName, methodIdentifier, ...args);
-    }
-
     /**
      * Invokes the specified .NET public method asynchronously.
      *
@@ -548,16 +289,12 @@
     /**
      * Represents the type of operation that should be performed in JS.
      */
-<<<<<<< HEAD
     export enum JSCallType {
         FunctionCall = 1,
         NewCall = 2,
         GetValue = 3,
         SetValue = 4
     }
-=======
-    invokeDotNetStaticMethod<T>(assemblyName: string, methodIdentifier: string, ...args: any[]): | null;
->>>>>>> 6d45973e
 
     /**
      * @param asyncHandle A value identifying an asynchronous operation that is passed back in a later call to endInvokeJSFromDotNet. If the call is synchronous, this value is zero.
@@ -622,7 +359,6 @@
     /**
      * Represents the ability to facilitate function call dispatching between JavaScript and a .NET runtime.
      */
-<<<<<<< HEAD
     export interface ICallDispatcher {
         /**
          * Invokes the specified synchronous JavaScript function.
@@ -646,16 +382,16 @@
          */
         endInvokeDotNetFromJS(asyncCallId: string, success: boolean, resultJsonOrExceptionMessage: string): void;
 
-        /**
-         * Invokes the specified .NET public static method synchronously. Not all hosting scenarios support
-         * synchronous invocation, so if possible use invokeMethodAsync instead.
-         *
-         * @param assemblyName The short name (without key/version or .dll extension) of the .NET assembly containing the method.
-         * @param methodIdentifier The identifier of the method to invoke. The method must have a [JSInvokable] attribute specifying this identifier.
-         * @param args Arguments to pass to the method, each of which must be JSON-serializable.
-         * @returns The result of the operation.
-         */
-        invokeDotNetStaticMethod<T>(assemblyName: string, methodIdentifier: string, ...args: any[]): T;
+    /**
+     * Invokes the specified .NET public static method synchronously. Not all hosting scenarios support
+     * synchronous invocation, so if possible use invokeMethodAsync instead.
+     *
+     * @param assemblyName The short name (without key/version or .dll extension) of the .NET assembly containing the method.
+     * @param methodIdentifier The identifier of the method to invoke. The method must have a [JSInvokable] attribute specifying this identifier.
+     * @param args Arguments to pass to the method, each of which must be JSON-serializable.
+     * @returns The result of the operation.
+     */
+    invokeDotNetStaticMethod<T>(assemblyName: string, methodIdentifier: string, ...args: any[]): | null;
 
         /**
          * Invokes the specified .NET public static method asynchronously.
@@ -870,20 +606,20 @@
             this.completePendingCall(parseInt(asyncCallId, 10), success, resultOrError);
         }
 
-        invokeDotNetStaticMethod<T>(assemblyName: string, methodIdentifier: string, ...args: any[]): T {
-            return this.invokeDotNetMethod<T>(assemblyName, methodIdentifier, null, args);
-        }
+      invokeDotNetStaticMethod<T>(assemblyName: string, methodIdentifier: string, ...args: any[]): T | null {
+          return this.invokeDotNetMethod<T>(assemblyName, methodIdentifier, null, args);
+      }
 
         invokeDotNetStaticMethodAsync<T>(assemblyName: string, methodIdentifier: string, ...args: any[]): Promise<T> {
             return this.invokeDotNetMethodAsync<T>(assemblyName, methodIdentifier, null, args);
         }
 
-        invokeDotNetMethod<T>(assemblyName: string | null, methodIdentifier: string, dotNetObjectId: number | null, args: any[] | null): T {
-            if (this._dotNetCallDispatcher.invokeDotNetFromJS) {
-                const argsJson = stringifyArgs(this, args);
-                const resultJson = this._dotNetCallDispatcher.invokeDotNetFromJS(assemblyName, methodIdentifier, dotNetObjectId, argsJson);
-                return resultJson ? parseJsonWithRevivers(this, resultJson) : null;
-            }
+      invokeDotNetMethod<T>(assemblyName: string | null, methodIdentifier: string, dotNetObjectId: number | null, args: any[] | null): T | null {
+          if (this._dotNetCallDispatcher.invokeDotNetFromJS) {
+              const argsJson = stringifyArgs(this, args);
+              const resultJson = this._dotNetCallDispatcher.invokeDotNetFromJS(assemblyName, methodIdentifier, dotNetObjectId, argsJson);
+              return resultJson ? parseJsonWithRevivers(this, resultJson) : null;
+          }
 
             throw new Error("The current dispatcher does not support synchronous calls from JS to .NET. Use invokeDotNetMethodAsync instead.");
         }
@@ -1014,9 +750,9 @@
         constructor(private readonly _id: number, private readonly _callDispatcher: CallDispatcher) {
         }
 
-        public invokeMethod<T>(methodIdentifier: string, ...args: any[]): T {
-            return this._callDispatcher.invokeDotNetMethod<T>(null, methodIdentifier, this._id, args);
-        }
+      public invokeMethod<T>(methodIdentifier: string, ...args: any[]): T | null {
+          return this._callDispatcher.invokeDotNetMethod<T>(null, methodIdentifier, this._id, args);
+      }
 
         public invokeMethodAsync<T>(methodIdentifier: string, ...args: any[]): Promise<T> {
             return this._callDispatcher.invokeDotNetMethodAsync<T>(null, methodIdentifier, this._id, args);
@@ -1136,325 +872,4 @@
 
         return value;
     }
-=======
-    supplyDotNetStream(streamId: number, stream: ReadableStream): void;
-  }
-
-  class CallDispatcher implements ICallDispatcher {
-      private readonly _byteArraysToBeRevived = new Map<number, Uint8Array>();
-
-      private readonly _pendingDotNetToJSStreams = new Map<number, PendingStream>();
-
-      private readonly _pendingAsyncCalls: { [id: number]: PendingAsyncCall<any> } = {};
-
-      private _nextAsyncCallId = 1; // Start at 1 because zero signals "no response needed"
-
-      // eslint-disable-next-line no-empty-function
-      constructor(private readonly _dotNetCallDispatcher: DotNetCallDispatcher) {
-      }
-
-      getDotNetCallDispatcher(): DotNetCallDispatcher {
-          return this._dotNetCallDispatcher;
-      }
-
-      invokeJSFromDotNet(identifier: string, argsJson: string, resultType: JSCallResultType, targetInstanceId: number): string | null {
-          const args = parseJsonWithRevivers(this, argsJson);
-          const jsFunction = findJSFunction(identifier, targetInstanceId);
-          const returnValue = jsFunction(...(args || []));
-          const result = createJSCallResult(returnValue, resultType);
-
-          return result === null || result === undefined
-              ? null
-              : stringifyArgs(this, result);
-      }
-
-      beginInvokeJSFromDotNet(asyncHandle: number, identifier: string, argsJson: string | null, resultType: JSCallResultType, targetInstanceId: number): void {
-          // Coerce synchronous functions into async ones, plus treat
-          // synchronous exceptions the same as async ones
-          const promise = new Promise<any>(resolve => {
-              const args = parseJsonWithRevivers(this, argsJson);
-              const jsFunction = findJSFunction(identifier, targetInstanceId);
-              const synchronousResultOrPromise = jsFunction(...(args || []));
-              resolve(synchronousResultOrPromise);
-          });
-
-          // We only listen for a result if the caller wants to be notified about it
-          if (asyncHandle) {
-              // On completion, dispatch result back to .NET
-              // Not using "await" because it codegens a lot of boilerplate
-              promise.
-                  then(result => stringifyArgs(this, [
-                      asyncHandle,
-                      true,
-                      createJSCallResult(result, resultType)
-                  ])).
-                  then(
-                      result => this._dotNetCallDispatcher.endInvokeJSFromDotNet(asyncHandle, true, result),
-                      error => this._dotNetCallDispatcher.endInvokeJSFromDotNet(asyncHandle, false, JSON.stringify([
-                          asyncHandle,
-                          false,
-                          formatError(error)
-                      ]))
-                  );
-          }
-      }
-
-      endInvokeDotNetFromJS(asyncCallId: string, success: boolean, resultJsonOrExceptionMessage: string): void {
-          const resultOrError = success
-              ? parseJsonWithRevivers(this, resultJsonOrExceptionMessage)
-              : new Error(resultJsonOrExceptionMessage);
-          this.completePendingCall(parseInt(asyncCallId, 10), success, resultOrError);
-      }
-
-      invokeDotNetStaticMethod<T>(assemblyName: string, methodIdentifier: string, ...args: any[]): T | null {
-          return this.invokeDotNetMethod<T>(assemblyName, methodIdentifier, null, args);
-      }
-
-      invokeDotNetStaticMethodAsync<T>(assemblyName: string, methodIdentifier: string, ...args: any[]): Promise<T> {
-          return this.invokeDotNetMethodAsync<T>(assemblyName, methodIdentifier, null, args);
-      }
-
-      invokeDotNetMethod<T>(assemblyName: string | null, methodIdentifier: string, dotNetObjectId: number | null, args: any[] | null): T | null {
-          if (this._dotNetCallDispatcher.invokeDotNetFromJS) {
-              const argsJson = stringifyArgs(this, args);
-              const resultJson = this._dotNetCallDispatcher.invokeDotNetFromJS(assemblyName, methodIdentifier, dotNetObjectId, argsJson);
-              return resultJson ? parseJsonWithRevivers(this, resultJson) : null;
-          }
-
-          throw new Error("The current dispatcher does not support synchronous calls from JS to .NET. Use invokeDotNetMethodAsync instead.");
-      }
-
-      invokeDotNetMethodAsync<T>(assemblyName: string | null, methodIdentifier: string, dotNetObjectId: number | null, args: any[] | null): Promise<T> {
-          if (assemblyName && dotNetObjectId) {
-              throw new Error(`For instance method calls, assemblyName should be null. Received '${assemblyName}'.`);
-          }
-
-          const asyncCallId = this._nextAsyncCallId++;
-          const resultPromise = new Promise<T>((resolve, reject) => {
-              this._pendingAsyncCalls[asyncCallId] = { resolve, reject };
-          });
-
-          try {
-              const argsJson = stringifyArgs(this, args);
-              this._dotNetCallDispatcher.beginInvokeDotNetFromJS(asyncCallId, assemblyName, methodIdentifier, dotNetObjectId, argsJson);
-          } catch (ex) {
-              // Synchronous failure
-              this.completePendingCall(asyncCallId, false, ex);
-          }
-
-          return resultPromise;
-      }
-
-      receiveByteArray(id: number, data: Uint8Array): void {
-          this._byteArraysToBeRevived.set(id, data);
-      }
-
-      processByteArray(id: number): Uint8Array | null {
-          const result = this._byteArraysToBeRevived.get(id);
-          if (!result) {
-              return null;
-          }
-
-          this._byteArraysToBeRevived.delete(id);
-          return result;
-      }
-
-      supplyDotNetStream(streamId: number, stream: ReadableStream) {
-          if (this._pendingDotNetToJSStreams.has(streamId)) {
-              // The receiver is already waiting, so we can resolve the promise now and stop tracking this
-              const pendingStream = this._pendingDotNetToJSStreams.get(streamId)!;
-              this._pendingDotNetToJSStreams.delete(streamId);
-              pendingStream.resolve!(stream);
-          } else {
-              // The receiver hasn't started waiting yet, so track a pre-completed entry it can attach to later
-              const pendingStream = new PendingStream();
-              pendingStream.resolve!(stream);
-              this._pendingDotNetToJSStreams.set(streamId, pendingStream);
-          }
-      }
-
-      getDotNetStreamPromise(streamId: number): Promise<ReadableStream> {
-          // We might already have started receiving the stream, or maybe it will come later.
-          // We have to handle both possible orderings, but we can count on it coming eventually because
-          // it's not something the developer gets to control, and it would be an error if it doesn't.
-          let result: Promise<ReadableStream>;
-          if (this._pendingDotNetToJSStreams.has(streamId)) {
-              // We've already started receiving the stream, so no longer need to track it as pending
-              result = this._pendingDotNetToJSStreams.get(streamId)!.streamPromise!;
-              this._pendingDotNetToJSStreams.delete(streamId);
-          } else {
-              // We haven't started receiving it yet, so add an entry to track it as pending
-              const pendingStream = new PendingStream();
-              this._pendingDotNetToJSStreams.set(streamId, pendingStream);
-              result = pendingStream.streamPromise;
-          }
-
-          return result;
-      }
-
-      private completePendingCall(asyncCallId: number, success: boolean, resultOrError: any) {
-          if (!this._pendingAsyncCalls.hasOwnProperty(asyncCallId)) {
-              throw new Error(`There is no pending async call with ID ${asyncCallId}.`);
-          }
-
-          const asyncCall = this._pendingAsyncCalls[asyncCallId];
-          delete this._pendingAsyncCalls[asyncCallId];
-          if (success) {
-              asyncCall.resolve(resultOrError);
-          } else {
-              asyncCall.reject(resultOrError);
-          }
-      }
-  }
-
-  function formatError(error: Error | string): string {
-      if (error instanceof Error) {
-          return `${error.message}\n${error.stack}`;
-      }
-
-      return error ? error.toString() : "null";
-  }
-
-  export function findJSFunction(identifier: string, targetInstanceId: number): Function {
-      const targetInstance = cachedJSObjectsById[targetInstanceId];
-
-      if (targetInstance) {
-          return targetInstance.findFunction(identifier);
-      }
-
-      throw new Error(`JS object instance with ID ${targetInstanceId} does not exist (has it been disposed?).`);
-  }
-
-  export function disposeJSObjectReferenceById(id: number) {
-      delete cachedJSObjectsById[id];
-  }
-
-  export class DotNetObject {
-      // eslint-disable-next-line no-empty-function
-      constructor(private readonly _id: number, private readonly _callDispatcher: CallDispatcher) {
-      }
-
-      public invokeMethod<T>(methodIdentifier: string, ...args: any[]): T | null {
-          return this._callDispatcher.invokeDotNetMethod<T>(null, methodIdentifier, this._id, args);
-      }
-
-      public invokeMethodAsync<T>(methodIdentifier: string, ...args: any[]): Promise<T> {
-          return this._callDispatcher.invokeDotNetMethodAsync<T>(null, methodIdentifier, this._id, args);
-      }
-
-      public dispose() {
-          const promise = this._callDispatcher.invokeDotNetMethodAsync<any>(null, "__Dispose", this._id, null);
-          promise.catch(error => console.error(error));
-      }
-
-      public serializeAsArg() {
-          return { [dotNetObjectRefKey]: this._id };
-      }
-  }
-
-  attachReviver(function reviveReference(key: any, value: any) {
-      if (value && typeof value === "object") {
-          if (value.hasOwnProperty(dotNetObjectRefKey)) {
-              return new DotNetObject(value[dotNetObjectRefKey], currentCallDispatcher!);
-          } else if (value.hasOwnProperty(jsObjectIdKey)) {
-              const id = value[jsObjectIdKey];
-              const jsObject = cachedJSObjectsById[id];
-
-              if (jsObject) {
-                  return jsObject.getWrappedObject();
-              }
-
-              throw new Error(`JS object instance with Id '${id}' does not exist. It may have been disposed.`);
-          } else if (value.hasOwnProperty(byteArrayRefKey)) {
-              const index = value[byteArrayRefKey];
-              const byteArray = currentCallDispatcher!.processByteArray(index);
-              if (byteArray === undefined) {
-                  throw new Error(`Byte array index '${index}' does not exist.`);
-              }
-              return byteArray;
-          } else if (value.hasOwnProperty(dotNetStreamRefKey)) {
-              const streamId = value[dotNetStreamRefKey];
-              const streamPromise = currentCallDispatcher!.getDotNetStreamPromise(streamId);
-              return new DotNetStream(streamPromise);
-          }
-      }
-
-      // Unrecognized - let another reviver handle it
-      return value;
-  });
-
-  class DotNetStream {
-      // eslint-disable-next-line no-empty-function
-      constructor(private readonly _streamPromise: Promise<ReadableStream>) {
-      }
-
-      /**
-       * Supplies a readable stream of data being sent from .NET.
-       */
-      stream(): Promise<ReadableStream> {
-          return this._streamPromise;
-      }
-
-      /**
-       * Supplies a array buffer of data being sent from .NET.
-       * Note there is a JavaScript limit on the size of the ArrayBuffer equal to approximately 2GB.
-       */
-      async arrayBuffer(): Promise<ArrayBuffer> {
-          return new Response(await this.stream()).arrayBuffer();
-      }
-  }
-
-  class PendingStream {
-      streamPromise: Promise<ReadableStream>;
-
-      resolve?: (value: ReadableStream) => void;
-
-      reject?: (reason: any) => void;
-
-      constructor() {
-          this.streamPromise = new Promise((resolve, reject) => {
-              this.resolve = resolve;
-              this.reject = reject;
-          });
-      }
-  }
-
-  function createJSCallResult(returnValue: any, resultType: JSCallResultType) {
-      switch (resultType) {
-      case JSCallResultType.Default:
-          return returnValue;
-      case JSCallResultType.JSObjectReference:
-          return createJSObjectReference(returnValue);
-      case JSCallResultType.JSStreamReference:
-          return createJSStreamReference(returnValue);
-      case JSCallResultType.JSVoidResult:
-          return null;
-      default:
-          throw new Error(`Invalid JS call result type '${resultType}'.`);
-      }
-  }
-
-  let nextByteArrayIndex = 0;
-  function stringifyArgs(callDispatcher: CallDispatcher, args: any[] | null) {
-      nextByteArrayIndex = 0;
-      currentCallDispatcher = callDispatcher;
-      const result = JSON.stringify(args, argReplacer);
-      currentCallDispatcher = undefined;
-      return result;
-  }
-
-  function argReplacer(key: string, value: any) {
-      if (value instanceof DotNetObject) {
-          return value.serializeAsArg();
-      } else if (value instanceof Uint8Array) {
-          const dotNetCallDispatcher = currentCallDispatcher!.getDotNetCallDispatcher();
-          dotNetCallDispatcher!.sendByteArray(nextByteArrayIndex, value);
-          const jsonValue = { [byteArrayRefKey]: nextByteArrayIndex };
-          nextByteArrayIndex++;
-          return jsonValue;
-      }
-
-      return value;
-  }
->>>>>>> 6d45973e
 }