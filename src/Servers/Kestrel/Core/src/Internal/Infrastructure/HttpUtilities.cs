// Copyright (c) .NET Foundation. All rights reserved.
// Licensed under the Apache License, Version 2.0. See License.txt in the project root for license information.

using System;
using System.Buffers;
using System.Buffers.Binary;
using System.Diagnostics;
using System.Runtime.CompilerServices;
using System.Runtime.InteropServices;
using System.Text;
using Microsoft.AspNetCore.Http;
using Microsoft.AspNetCore.Server.Kestrel.Core.Internal.Http;

namespace Microsoft.AspNetCore.Server.Kestrel.Core.Internal.Infrastructure
{
    internal static partial class HttpUtilities
    {
        public const string HttpUriScheme = "http://";
        public const string HttpsUriScheme = "https://";

        // readonly primitive statics can be Jit'd to consts https://github.com/dotnet/coreclr/issues/1079
        private static readonly ulong _httpSchemeLong = GetAsciiStringAsLong(HttpUriScheme + "\0");
        private static readonly ulong _httpsSchemeLong = GetAsciiStringAsLong(HttpsUriScheme);

        private const uint _httpGetMethodInt = 542393671; // GetAsciiStringAsInt("GET "); const results in better codegen

        private const ulong _http10VersionLong = 3471766442030158920; // GetAsciiStringAsLong("HTTP/1.0"); const results in better codegen
        private const ulong _http11VersionLong = 3543824036068086856; // GetAsciiStringAsLong("HTTP/1.1"); const results in better codegen

        private static readonly UTF8EncodingSealed HeaderValueEncoding = new UTF8EncodingSealed();
        private static readonly SpanAction<char, IntPtr> _getHeaderName = GetHeaderName;
        private static readonly SpanAction<char, IntPtr> _getAsciiStringNonNullCharacters = GetAsciiStringNonNullCharacters;

        [MethodImpl(MethodImplOptions.AggressiveInlining)]
        private static void SetKnownMethod(ulong mask, ulong knownMethodUlong, HttpMethod knownMethod, int length)
        {
            _knownMethods[GetKnownMethodIndex(knownMethodUlong)] = new Tuple<ulong, ulong, HttpMethod, int>(mask, knownMethodUlong, knownMethod, length);
        }

        private static void FillKnownMethodsGaps()
        {
            var knownMethods = _knownMethods;
            var length = knownMethods.Length;
            var invalidHttpMethod = new Tuple<ulong, ulong, HttpMethod, int>(_mask8Chars, 0ul, HttpMethod.Custom, 0);
            for (int i = 0; i < length; i++)
            {
                if (knownMethods[i] == null)
                {
                    knownMethods[i] = invalidHttpMethod;
                }
            }
        }

        private static ulong GetAsciiStringAsLong(string str)
        {
            Debug.Assert(str.Length == 8, "String must be exactly 8 (ASCII) characters long.");

            var bytes = Encoding.ASCII.GetBytes(str);

            return BinaryPrimitives.ReadUInt64LittleEndian(bytes);
        }

        private static uint GetAsciiStringAsInt(string str)
        {
            Debug.Assert(str.Length == 4, "String must be exactly 4 (ASCII) characters long.");

            var bytes = Encoding.ASCII.GetBytes(str);
            return BinaryPrimitives.ReadUInt32LittleEndian(bytes);
        }

        private static ulong GetMaskAsLong(byte[] bytes)
        {
            Debug.Assert(bytes.Length == 8, "Mask must be exactly 8 bytes long.");

            return BinaryPrimitives.ReadUInt64LittleEndian(bytes);
        }

        // The same as GetAsciiStringNonNullCharacters but throws BadRequest
        [MethodImpl(MethodImplOptions.AggressiveInlining)]
        public static unsafe string GetHeaderName(this ReadOnlySpan<byte> span)
        {
            if (span.IsEmpty)
            {
                return string.Empty;
            }

            fixed (byte* source = &MemoryMarshal.GetReference(span))
            {
                return string.Create(span.Length, new IntPtr(source), _getHeaderName);
            }
        }

        private static unsafe void GetHeaderName(Span<char> buffer, IntPtr state)
        {
            fixed (char* output = &MemoryMarshal.GetReference(buffer))
            {
                // This version if AsciiUtilities returns null if there are any null (0 byte) characters
                // in the string
                if (!StringUtilities.TryGetAsciiString((byte*)state.ToPointer(), output, buffer.Length))
                {
                    KestrelBadHttpRequestException.Throw(RequestRejectionReason.InvalidCharactersInHeaderName);
                }
            }
        }

        public static string GetAsciiStringNonNullCharacters(this Span<byte> span)
            => GetAsciiStringNonNullCharacters((ReadOnlySpan<byte>)span);

        [MethodImpl(MethodImplOptions.AggressiveInlining)]
        public static unsafe string GetAsciiStringNonNullCharacters(this ReadOnlySpan<byte> span)
        {
            if (span.IsEmpty)
            {
                return string.Empty;
            }

            fixed (byte* source = &MemoryMarshal.GetReference(span))
            {
                return string.Create(span.Length, new IntPtr(source), _getAsciiStringNonNullCharacters);
            }
        }

        private static unsafe void GetAsciiStringNonNullCharacters(Span<char> buffer, IntPtr state)
        {
            fixed (char* output = &MemoryMarshal.GetReference(buffer))
            {
                // StringUtilities.TryGetAsciiString returns null if there are any null (0 byte) characters
                // in the string
                if (!StringUtilities.TryGetAsciiString((byte*)state.ToPointer(), output, buffer.Length))
                {
                    throw new InvalidOperationException();
                }
            }
        }

<<<<<<< HEAD
        private static string GetAsciiOrUTF8StringNonNullCharacters(this Span<byte> span)
            => GetAsciiOrUTF8StringNonNullCharacters((ReadOnlySpan<byte>)span);

        public static unsafe string GetAsciiOrUTF8StringNonNullCharacters(this ReadOnlySpan<byte> span)
        {
            if (span.IsEmpty)
            {
                return string.Empty;
            }

            fixed (byte* source = &MemoryMarshal.GetReference(span))
            {
                var resultString = string.Create(span.Length, new IntPtr(source), s_getAsciiOrUtf8StringNonNullCharacters);

                // If resultString is marked, perform UTF-8 encoding
                if (resultString[0] == '\0')
                {
                    // null characters are considered invalid
                    if (span.IndexOf((byte)0) != -1)
                    {
                        throw new InvalidOperationException();
                    }

                    try
                    {
                        resultString = HeaderValueEncoding.GetString(span);
                    }
                    catch (DecoderFallbackException)
                    {
                        throw new InvalidOperationException();
                    }
                }

                return resultString;
            }
        }

        private static readonly SpanAction<char, IntPtr> s_getAsciiOrUtf8StringNonNullCharacters = GetAsciiOrUTF8StringNonNullCharacters;

        private static unsafe void GetAsciiOrUTF8StringNonNullCharacters(Span<char> buffer, IntPtr state)
        {
            fixed (char* output = &MemoryMarshal.GetReference(buffer))
            {
                // This version if AsciiUtilities returns null if there are any null (0 byte) characters
                // in the string
                if (!StringUtilities.TryGetAsciiString((byte*)state.ToPointer(), output, buffer.Length))
                {
                    // Mark resultString for UTF-8 encoding
                    output[0] = '\0';
                }
            }
        }

        private static unsafe string GetLatin1StringNonNullCharacters(this ReadOnlySpan<byte> span)
        {
            if (span.IsEmpty)
            {
                return string.Empty;
            }

            var resultString = new string('\0', span.Length);

            fixed (char* output = resultString)
            fixed (byte* buffer = span)
            {
                // This returns false if there are any null (0 byte) characters in the string.
                if (!StringUtilities.TryGetLatin1String(buffer, output, span.Length))
                {
                    // null characters are considered invalid
                    throw new InvalidOperationException();
                }
            }

            return resultString;
        }

        public static string GetRequestHeaderStringNonNullCharacters(this ReadOnlySpan<byte> span, bool useLatin1) =>
            useLatin1 ? GetLatin1StringNonNullCharacters(span) : GetAsciiOrUTF8StringNonNullCharacters(span);
=======
        public static string GetRequestHeaderStringNonNullCharacters(this Span<byte> span, bool useLatin1) =>
            useLatin1 ? span.GetLatin1StringNonNullCharacters() : span.GetAsciiOrUTF8StringNonNullCharacters(HeaderValueEncoding);
>>>>>>> 8e52f698

        public static string GetAsciiStringEscaped(this ReadOnlySpan<byte> span, int maxChars)
        {
            var sb = new StringBuilder();

            for (var i = 0; i < Math.Min(span.Length, maxChars); i++)
            {
                var ch = span[i];
                sb.Append(ch < 0x20 || ch >= 0x7F ? $"\\x{ch:X2}" : ((char)ch).ToString());
            }

            if (span.Length > maxChars)
            {
                sb.Append("...");
            }

            return sb.ToString();
        }

        /// <summary>
        /// Checks that up to 8 bytes from <paramref name="span"/> correspond to a known HTTP method.
        /// </summary>
        /// <remarks>
        /// A "known HTTP method" can be an HTTP method name defined in the HTTP/1.1 RFC.
        /// Since all of those fit in at most 8 bytes, they can be optimally looked up by reading those bytes as a long. Once
        /// in that format, it can be checked against the known method.
        /// The Known Methods (CONNECT, DELETE, GET, HEAD, PATCH, POST, PUT, OPTIONS, TRACE) are all less than 8 bytes
        /// and will be compared with the required space. A mask is used if the Known method is less than 8 bytes.
        /// To optimize performance the GET method will be checked first.
        /// </remarks>
        /// <returns><c>true</c> if the input matches a known string, <c>false</c> otherwise.</returns>
        public static bool GetKnownMethod(this ReadOnlySpan<byte> span, out HttpMethod method, out int length)
        {
            method = GetKnownMethod(span, out length);
            return method != HttpMethod.Custom;
        }

        [MethodImpl(MethodImplOptions.AggressiveInlining)]
        public static HttpMethod GetKnownMethod(this ReadOnlySpan<byte> span, out int methodLength)
        {
            methodLength = 0;
            if (sizeof(uint) <= span.Length)
            {
                if (BinaryPrimitives.ReadUInt32LittleEndian(span) == _httpGetMethodInt)
                {
                    methodLength = 3;
                    return HttpMethod.Get;
                }
                else if (sizeof(ulong) <= span.Length)
                {
                    var value = BinaryPrimitives.ReadUInt64LittleEndian(span);
                    var index = GetKnownMethodIndex(value);
                    var knownMehods = _knownMethods;
                    if ((uint)index < (uint)knownMehods.Length)
                    {
                        var knownMethod = _knownMethods[index];

                        if (knownMethod != null && (value & knownMethod.Item1) == knownMethod.Item2)
                        {
                            methodLength = knownMethod.Item4;
                            return knownMethod.Item3;
                        }
                    }
                }
            }

            return HttpMethod.Custom;
        }

        /// <summary>
        /// Parses string <paramref name="value"/> for a known HTTP method.
        /// </summary>
        /// <remarks>
        /// A "known HTTP method" can be an HTTP method name defined in the HTTP/1.1 RFC.
        /// The Known Methods (CONNECT, DELETE, GET, HEAD, PATCH, POST, PUT, OPTIONS, TRACE)
        /// </remarks>
        /// <returns><see cref="HttpMethod"/></returns>
        public static HttpMethod GetKnownMethod(string value)
        {
            // Called by http/2
            if (value == null)
            {
                return HttpMethod.None;
            }

            var length = value.Length;
            if (length == 0)
            {
                return HttpMethod.None;
            }

            // Start with custom and assign if known method is found
            var method = HttpMethod.Custom;

            var firstChar = value[0];
            if (length == 3)
            {
                if (firstChar == 'G' && string.Equals(value, HttpMethods.Get, StringComparison.Ordinal))
                {
                    method = HttpMethod.Get;
                }
                else if (firstChar == 'P' && string.Equals(value, HttpMethods.Put, StringComparison.Ordinal))
                {
                    method = HttpMethod.Put;
                }
            }
            else if (length == 4)
            {
                if (firstChar == 'H' && string.Equals(value, HttpMethods.Head, StringComparison.Ordinal))
                {
                    method = HttpMethod.Head;
                }
                else if (firstChar == 'P' && string.Equals(value, HttpMethods.Post, StringComparison.Ordinal))
                {
                    method = HttpMethod.Post;
                }
            }
            else if (length == 5)
            {
                if (firstChar == 'T' && string.Equals(value, HttpMethods.Trace, StringComparison.Ordinal))
                {
                    method = HttpMethod.Trace;
                }
                else if (firstChar == 'P' && string.Equals(value, HttpMethods.Patch, StringComparison.Ordinal))
                {
                    method = HttpMethod.Patch;
                }
            }
            else if (length == 6)
            {
                if (firstChar == 'D' && string.Equals(value, HttpMethods.Delete, StringComparison.Ordinal))
                {
                    method = HttpMethod.Delete;
                }
            }
            else if (length == 7)
            {
                if (firstChar == 'C' && string.Equals(value, HttpMethods.Connect, StringComparison.Ordinal))
                {
                    method = HttpMethod.Connect;
                }
                else if (firstChar == 'O' && string.Equals(value, HttpMethods.Options, StringComparison.Ordinal))
                {
                    method = HttpMethod.Options;
                }
            }

            return method;
        }

        /// <summary>
        /// Checks 9 bytes from <paramref name="span"/>  correspond to a known HTTP version.
        /// </summary>
        /// <remarks>
        /// A "known HTTP version" Is is either HTTP/1.0 or HTTP/1.1.
        /// Since those fit in 8 bytes, they can be optimally looked up by reading those bytes as a long. Once
        /// in that format, it can be checked against the known versions.
        /// The Known versions will be checked with the required '\r'.
        /// To optimize performance the HTTP/1.1 will be checked first.
        /// </remarks>
        /// <returns><c>true</c> if the input matches a known string, <c>false</c> otherwise.</returns>
        public static bool GetKnownVersion(this ReadOnlySpan<byte> span, out HttpVersion knownVersion, out byte length)
        {
            knownVersion = GetKnownVersionAndConfirmCR(span);
            if (knownVersion != HttpVersion.Unknown)
            {
                length = sizeof(ulong);
                return true;
            }

            length = 0;
            return false;
        }

        /// <summary>
        /// Checks 9 bytes from <paramref name="location"/>  correspond to a known HTTP version.
        /// </summary>
        /// <remarks>
        /// A "known HTTP version" Is is either HTTP/1.0 or HTTP/1.1.
        /// Since those fit in 8 bytes, they can be optimally looked up by reading those bytes as a long. Once
        /// in that format, it can be checked against the known versions.
        /// The Known versions will be checked with the required '\r'.
        /// To optimize performance the HTTP/1.1 will be checked first.
        /// </remarks>
        /// <returns><c>true</c> if the input matches a known string, <c>false</c> otherwise.</returns>
        [MethodImpl(MethodImplOptions.AggressiveInlining)]
        internal static HttpVersion GetKnownVersionAndConfirmCR(this ReadOnlySpan<byte> location)
        {
            if (location.Length < sizeof(ulong))
            {
                return HttpVersion.Unknown;
            }
            else
            {
                var version = BinaryPrimitives.ReadUInt64LittleEndian(location);
                if (sizeof(ulong) >= (uint)location.Length || location[sizeof(ulong)] != (byte)'\r')
                {
                    return HttpVersion.Unknown;
                }
                else if (version == _http11VersionLong)
                {
                    return HttpVersion.Http11;
                }
                else if (version == _http10VersionLong)
                {
                    return HttpVersion.Http10;
                }
            }

            return HttpVersion.Unknown;
        }

        /// <summary>
        /// Checks 8 bytes from <paramref name="span"/> that correspond to 'http://' or 'https://'
        /// </summary>
        /// <param name="span">The span</param>
        /// <param name="knownScheme">A reference to the known scheme, if the input matches any</param>
        /// <returns>True when memory starts with known http or https schema</returns>
        [MethodImpl(MethodImplOptions.AggressiveInlining)]
        public static bool GetKnownHttpScheme(this Span<byte> span, out HttpScheme knownScheme)
        {
            if (BinaryPrimitives.TryReadUInt64LittleEndian(span, out var scheme))
            {
                if ((scheme & _mask7Chars) == _httpSchemeLong)
                {
                    knownScheme = HttpScheme.Http;
                    return true;
                }

                if (scheme == _httpsSchemeLong)
                {
                    knownScheme = HttpScheme.Https;
                    return true;
                }
            }
            knownScheme = HttpScheme.Unknown;
            return false;
        }

        public static string VersionToString(HttpVersion httpVersion)
        {
            switch (httpVersion)
            {
                case HttpVersion.Http10:
                    return AspNetCore.Http.HttpProtocol.Http10;
                case HttpVersion.Http11:
                    return AspNetCore.Http.HttpProtocol.Http11;
                case HttpVersion.Http2:
                    return AspNetCore.Http.HttpProtocol.Http2;
                case HttpVersion.Http3:
                    return AspNetCore.Http.HttpProtocol.Http3;
                default:
                    Debug.Fail("Unexpected HttpVersion: " + httpVersion);
                    return null;
            };
        }

        public static string MethodToString(HttpMethod method)
        {
            var methodIndex = (int)method;
            var methodNames = _methodNames;
            if ((uint)methodIndex < (uint)methodNames.Length)
            {
                return methodNames[methodIndex];
            }
            return null;
        }

        public static string SchemeToString(HttpScheme scheme)
        {
            return scheme switch
            {
                HttpScheme.Http => HttpUriScheme,
                HttpScheme.Https => HttpsUriScheme,
                _ => null,
            };
        }

        public static bool IsHostHeaderValid(string hostText)
        {
            if (string.IsNullOrEmpty(hostText))
            {
                // The spec allows empty values
                return true;
            }

            var firstChar = hostText[0];
            if (firstChar == '[')
            {
                // Tail call
                return IsIPv6HostValid(hostText);
            }
            else
            {
                if (firstChar == ':')
                {
                    // Only a port
                    return false;
                }

                var invalid = HttpCharacters.IndexOfInvalidHostChar(hostText);
                if (invalid >= 0)
                {
                    // Tail call
                    return IsHostPortValid(hostText, invalid);
                }

                return true;
            }
        }

        // The lead '[' was already checked
        private static bool IsIPv6HostValid(string hostText)
        {
            for (var i = 1; i < hostText.Length; i++)
            {
                var ch = hostText[i];
                if (ch == ']')
                {
                    // [::1] is the shortest valid IPv6 host
                    if (i < 4)
                    {
                        return false;
                    }
                    else if (i + 1 < hostText.Length)
                    {
                        // Tail call
                        return IsHostPortValid(hostText, i + 1);
                    }
                    return true;
                }

                if (!IsHex(ch) && ch != ':' && ch != '.')
                {
                    return false;
                }
            }

            // Must contain a ']'
            return false;
        }

        private static bool IsHostPortValid(string hostText, int offset)
        {
            var firstChar = hostText[offset];
            offset++;
            if (firstChar != ':' || offset == hostText.Length)
            {
                // Must have at least one number after the colon if present.
                return false;
            }

            for (var i = offset; i < hostText.Length; i++)
            {
                if (!IsNumeric(hostText[i]))
                {
                    return false;
                }
            }

            return true;
        }

        [MethodImpl(MethodImplOptions.AggressiveInlining)]
        private static bool IsNumeric(char ch)
        {
            // '0' <= ch && ch <= '9'
            // (uint)(ch - '0') <= (uint)('9' - '0')

            // Subtract start of range '0'
            // Cast to uint to change negative numbers to large numbers
            // Check if less than 10 representing chars '0' - '9'
            return (uint)(ch - '0') < 10u;
        }

        [MethodImpl(MethodImplOptions.AggressiveInlining)]
        private static bool IsHex(char ch)
        {
            return IsNumeric(ch)
                // || ('a' <= ch && ch <= 'f')
                // || ('A' <= ch && ch <= 'F');

                // Lowercase indiscriminately (or with 32)
                // Subtract start of range 'a'
                // Cast to uint to change negative numbers to large numbers
                // Check if less than 6 representing chars 'a' - 'f'
                || (uint)((ch | 32) - 'a') < 6u;
        }

        // Allow for de-virtualization (see https://github.com/dotnet/coreclr/pull/9230)
        private sealed class UTF8EncodingSealed : UTF8Encoding
        {
            public UTF8EncodingSealed() : base(encoderShouldEmitUTF8Identifier: false, throwOnInvalidBytes: true) { }

            public override byte[] GetPreamble() => Array.Empty<byte>();
        }
    }
}<|MERGE_RESOLUTION|>--- conflicted
+++ resolved
@@ -133,89 +133,8 @@
             }
         }
 
-<<<<<<< HEAD
-        private static string GetAsciiOrUTF8StringNonNullCharacters(this Span<byte> span)
-            => GetAsciiOrUTF8StringNonNullCharacters((ReadOnlySpan<byte>)span);
-
-        public static unsafe string GetAsciiOrUTF8StringNonNullCharacters(this ReadOnlySpan<byte> span)
-        {
-            if (span.IsEmpty)
-            {
-                return string.Empty;
-            }
-
-            fixed (byte* source = &MemoryMarshal.GetReference(span))
-            {
-                var resultString = string.Create(span.Length, new IntPtr(source), s_getAsciiOrUtf8StringNonNullCharacters);
-
-                // If resultString is marked, perform UTF-8 encoding
-                if (resultString[0] == '\0')
-                {
-                    // null characters are considered invalid
-                    if (span.IndexOf((byte)0) != -1)
-                    {
-                        throw new InvalidOperationException();
-                    }
-
-                    try
-                    {
-                        resultString = HeaderValueEncoding.GetString(span);
-                    }
-                    catch (DecoderFallbackException)
-                    {
-                        throw new InvalidOperationException();
-                    }
-                }
-
-                return resultString;
-            }
-        }
-
-        private static readonly SpanAction<char, IntPtr> s_getAsciiOrUtf8StringNonNullCharacters = GetAsciiOrUTF8StringNonNullCharacters;
-
-        private static unsafe void GetAsciiOrUTF8StringNonNullCharacters(Span<char> buffer, IntPtr state)
-        {
-            fixed (char* output = &MemoryMarshal.GetReference(buffer))
-            {
-                // This version if AsciiUtilities returns null if there are any null (0 byte) characters
-                // in the string
-                if (!StringUtilities.TryGetAsciiString((byte*)state.ToPointer(), output, buffer.Length))
-                {
-                    // Mark resultString for UTF-8 encoding
-                    output[0] = '\0';
-                }
-            }
-        }
-
-        private static unsafe string GetLatin1StringNonNullCharacters(this ReadOnlySpan<byte> span)
-        {
-            if (span.IsEmpty)
-            {
-                return string.Empty;
-            }
-
-            var resultString = new string('\0', span.Length);
-
-            fixed (char* output = resultString)
-            fixed (byte* buffer = span)
-            {
-                // This returns false if there are any null (0 byte) characters in the string.
-                if (!StringUtilities.TryGetLatin1String(buffer, output, span.Length))
-                {
-                    // null characters are considered invalid
-                    throw new InvalidOperationException();
-                }
-            }
-
-            return resultString;
-        }
-
-        public static string GetRequestHeaderStringNonNullCharacters(this ReadOnlySpan<byte> span, bool useLatin1) =>
-            useLatin1 ? GetLatin1StringNonNullCharacters(span) : GetAsciiOrUTF8StringNonNullCharacters(span);
-=======
         public static string GetRequestHeaderStringNonNullCharacters(this Span<byte> span, bool useLatin1) =>
             useLatin1 ? span.GetLatin1StringNonNullCharacters() : span.GetAsciiOrUTF8StringNonNullCharacters(HeaderValueEncoding);
->>>>>>> 8e52f698
 
         public static string GetAsciiStringEscaped(this ReadOnlySpan<byte> span, int maxChars)
         {
