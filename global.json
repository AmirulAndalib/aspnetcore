{
  "sdk": {
<<<<<<< HEAD
    "version": "5.0.104"
  },
  "tools": {
    "dotnet": "5.0.104",
    "runtimes": {
      "dotnet/x64": [
        "2.1.26",
        "$(MicrosoftNETCoreAppInternalPackageVersion)"
=======
    "version": "6.0.100-preview.3.21126.8"
  },
  "tools": {
    "dotnet": "6.0.100-preview.3.21126.8",
    "runtimes": {
      "dotnet/x64": [
        "2.1.25",
        "$(MicrosoftNETCoreBrowserDebugHostTransportVersion)"
>>>>>>> 368fa1df
      ],
      "dotnet/x86": [
        "$(MicrosoftNETCoreBrowserDebugHostTransportVersion)"
      ],
      "aspnetcore/x64": [
        "3.1.13"
      ]
    },
    "Git": "2.22.0",
    "jdk": "11.0.3",
    "vs": {
      "version": "16.5",
      "components": [
        "Microsoft.VisualStudio.Component.VC.ATL",
        "Microsoft.VisualStudio.Component.VC.Tools.x86.x64",
        "Microsoft.VisualStudio.Component.Windows10SDK.17134"
      ]
    },
    "xcopy-msbuild": "16.5.0-alpha"
  },
  "msbuild-sdks": {
<<<<<<< HEAD
    "Yarn.MSBuild": "1.15.2",
    "Microsoft.DotNet.Arcade.Sdk": "5.0.0-beta.21159.7",
    "Microsoft.DotNet.Helix.Sdk": "5.0.0-beta.21159.7"
=======
    "Yarn.MSBuild": "1.22.10",
    "Microsoft.DotNet.Arcade.Sdk": "6.0.0-beta.21152.1",
    "Microsoft.DotNet.Helix.Sdk": "6.0.0-beta.21152.1"
>>>>>>> 368fa1df
  }
}<|MERGE_RESOLUTION|>--- conflicted
+++ resolved
@@ -1,15 +1,5 @@
 {
   "sdk": {
-<<<<<<< HEAD
-    "version": "5.0.104"
-  },
-  "tools": {
-    "dotnet": "5.0.104",
-    "runtimes": {
-      "dotnet/x64": [
-        "2.1.26",
-        "$(MicrosoftNETCoreAppInternalPackageVersion)"
-=======
     "version": "6.0.100-preview.3.21126.8"
   },
   "tools": {
@@ -18,7 +8,6 @@
       "dotnet/x64": [
         "2.1.25",
         "$(MicrosoftNETCoreBrowserDebugHostTransportVersion)"
->>>>>>> 368fa1df
       ],
       "dotnet/x86": [
         "$(MicrosoftNETCoreBrowserDebugHostTransportVersion)"
@@ -40,14 +29,8 @@
     "xcopy-msbuild": "16.5.0-alpha"
   },
   "msbuild-sdks": {
-<<<<<<< HEAD
-    "Yarn.MSBuild": "1.15.2",
-    "Microsoft.DotNet.Arcade.Sdk": "5.0.0-beta.21159.7",
-    "Microsoft.DotNet.Helix.Sdk": "5.0.0-beta.21159.7"
-=======
     "Yarn.MSBuild": "1.22.10",
     "Microsoft.DotNet.Arcade.Sdk": "6.0.0-beta.21152.1",
     "Microsoft.DotNet.Helix.Sdk": "6.0.0-beta.21152.1"
->>>>>>> 368fa1df
   }
 }