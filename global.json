--- conflicted
+++ resolved
@@ -29,12 +29,7 @@
   },
   "msbuild-sdks": {
     "Yarn.MSBuild": "1.22.10",
-<<<<<<< HEAD
-    "Microsoft.DotNet.Arcade.Sdk": "6.0.0-beta.21365.6",
-    "Microsoft.DotNet.Helix.Sdk": "6.0.0-beta.21365.6"
-=======
     "Microsoft.DotNet.Arcade.Sdk": "6.0.0-beta.21366.1",
     "Microsoft.DotNet.Helix.Sdk": "6.0.0-beta.21366.1"
->>>>>>> 3eb0fa8a
   }
 }